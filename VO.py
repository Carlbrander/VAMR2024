import cv2
import numpy as np
<<<<<<< HEAD
from matplotlib import pyplot as plt
from scipy.optimize import least_squares
from scipy.spatial.transform import Rotation as R

=======
>>>>>>> cbda0b8c

#solution scripts from exercise 3 for feature detection and matching using shi-tomasi
from bootstrapping_utils.exercise_3.harris import harris
from bootstrapping_utils.exercise_3.select_keypoints import selectKeypoints
from bootstrapping_utils.exercise_3.describe_keypoints import describeKeypoints
from bootstrapping_utils.exercise_3.match_descriptors import matchDescriptors


np.random.seed(1)


class VisualOdometry:

    def __init__(self, args):
        """
        Initialize the Visual Odometry system with basic components
        """
       
        # Propagate arguments
        self.corner_patch_size = args.corner_patch_size
        self.harris_kappa = args.harris_kappa
        self.num_keypoints = args.num_keypoints
        self.nonmaximum_suppression_radius = args.nonmaximum_supression_radius
        self.descriptor_radius = args.descriptor_radius
        self.match_lambda = args.match_lambda
        self.K = args.K
        self.threshold_angle = args.threshold_angle
        self.min_baseline = args.min_baseline

        self.use_sift = args.use_sift

        #internal image counter
        self.current_image_counter = 0

    def detect_keypoints(self, image, num_keypoints=None, nonmaximum_suppression_radius=None):
        """
        Detect keypoints and their descriptors in the given frame
        
        Args:
            image (numpy.ndarray): Input image for this iteration
        
        Returns:
            tuple: Keypoints and their descriptors
        """

        if num_keypoints == None:
            num_keypoints = self.num_keypoints

        if nonmaximum_suppression_radius == None:
            nonmaximum_suppression_radius = self.nonmaximum_suppression_radius


        # Convert to grayscale if needed
        if len(image.shape) > 2:
            gray = cv2.cvtColor(image, cv2.COLOR_BGR2GRAY)
        else:
            gray = image

        if not self.use_sift:
            harris_scores = harris(gray, self.corner_patch_size, self.harris_kappa)
            keypoints = selectKeypoints(harris_scores, num_keypoints, nonmaximum_suppression_radius)
            descriptors = describeKeypoints(gray, keypoints, self.descriptor_radius)

        if self.use_sift:
            sift = cv2.SIFT_create()
            keypoints, descriptors = sift.detectAndCompute(gray, None)

           
            # Select N keypoints randomly
            if len(keypoints) > num_keypoints:
                keypoints = list(keypoints)  # Convert to list if it's a tuple
                descriptors = list(descriptors)  # Ensure descriptors are also mutable
                combined = list(zip(keypoints, descriptors))
                np.random.shuffle(combined)
                keypoints, descriptors = zip(*combined)  # Convert back to tuples if needed
            keypoints = keypoints[:num_keypoints]
            descriptors = descriptors[:num_keypoints]

            # Convert keypoints to numpy array
            keypoints = np.array([keypoint.pt for keypoint in keypoints]).T

            # Convert descriptors to numpy array
            descriptors = np.array(descriptors)

            descriptors = descriptors.T

            #switcch x and y coordinates of the keypoints
            keypoints = keypoints[[1, 0], :]

        return keypoints, descriptors

    def match_features(self, descriptors_1, descriptors_0, keypoints_1, keypoints_0):
        """
        Match features between two frames

        Args:
            descriptors_0 (numpy.ndarray): Descriptors from last image
            descriptors_1 (numpy.ndarray): Descriptors from this image

        Returns:
            list: Good matches between the two frames
        """
        
        if not self.use_sift:
            matches = matchDescriptors(descriptors_1, descriptors_0, self.match_lambda)

            #get matched keypoints from matches
            matched_keypoints_1 = keypoints_1.T[matches != -1]
            matched_keypoints_0 = keypoints_0.T[matches[matches != -1]]

            #transform both keypoint arrays from harris representation to cv2 representation 
            # Which means Swap coordinates from (row, col) to (x, y)
            matched_keypoints_1 = matched_keypoints_1[:, ::-1]
            matched_keypoints_0 = matched_keypoints_0[:, ::-1]

        if self.use_sift:


            descriptors_0 = descriptors_0.astype(np.float32).T
            descriptors_1 = descriptors_1.astype(np.float32).T

            keypoints_0 = keypoints_0.T
            keypoints_1 = keypoints_1.T


            # Match descriptors
            bf = cv2.BFMatcher()
            knn_matches = bf.knnMatch(descriptors_0, descriptors_1, k=2)


            good = []
            for i, pair in enumerate(knn_matches):
                try:
                    m, n = pair
                    if m.distance < 0.75*n.distance:
                        good.append(m)

                except ValueError:
                    pass

            # Create a 1D array of -1
            matches_array = np.full(descriptors_1.shape[0], -1, dtype=int)
            for m in good:
                matches_array[m.trainIdx] = m.queryIdx


            matches = matches_array


            # Get matched keypoints
            matched_keypoints_0 = np.array([keypoints_0[match.queryIdx] for match in good])
            matched_keypoints_1 = np.array([keypoints_1[match.trainIdx] for match in good])

           




        

        return matched_keypoints_1.T, matched_keypoints_0.T, matches
            
    def estimate_motion(self, keypoints_1, landmarks_1):
        """
        Estimate the motion between two frames

        Args:
            keypoints_1 (numpy.ndarray): Keypoints from this frame
            landmarks_1 (numpy.ndarray): Landmarks from this frame

        Returns:

        """
        # Estimate motion using PnP
        retval, rotation_vector, translation_vector, inliers = \
            cv2.solvePnPRansac(
                    landmarks_1.astype(np.float32).T, 
                    keypoints_1.astype(np.float32).T, 
                    self.K, 
                    distCoeffs=None,
                    iterationsCount=2000,
                    reprojectionError=8.0,
                    confidence=0.999)
        
        rotation_matrix, _ = cv2.Rodrigues(rotation_vector)

        #non homogenoius transformation
        R_1 = rotation_matrix
        t_1 = translation_vector


        return R_1, t_1, inliers

    def triangulate_landmarks(self, keypoints_1, keypoints_2, R_1, t_1, R_2, t_2):
        """
        Triangulate new landmarks from keypoints in two frames
        
        Args:
            keypoints_1 (numpy.ndarray): Keypoints from frame 1
            keypoints_2 (numpy.ndarray): Keypoints from frame 2
            R1 (numpy.ndarray): Rotation matrix of frame 1
            t1 (numpy.ndarray): Translation vector of frame 1
            R2 (numpy.ndarray): Rotation matrix of frame 2
            t2 (numpy.ndarray): Translation vector of frame 2
        
        Returns:
            numpy.ndarray: Triangulated landmarks
        """

        #I checked and the keypoint pairs between 1 and 2 are correct.

        assert t_1.shape == (3, 1)
        assert t_2.shape == (3, 1)
        assert R_1.shape == (3, 3)
        assert R_2.shape == (3, 3)
       
        # Pose Camera when keypoint was first observed
        P1 = self.K @ np.hstack((R_1,  t_1))
        # Current Pose Camera where keypoint is observed (and got tracked to)
        P2 = self.K @ np.hstack((R_2,  t_2))


        # Triangulate points
        landmarks_homogenious = cv2.triangulatePoints(P1, P2, keypoints_1, keypoints_2)

        #transform landmarks from homogenious to euclidean coordinates
        landmarks = landmarks_homogenious / landmarks_homogenious[3, :]
        landmarks_final = landmarks[:3, :]

        return landmarks_final

    def track_keypoints(self, prev_image, image, keypoints_0):
        """
        Track keypoints between two frames

        Args:
            prev_image (numpy.ndarray): Previous image
            image (numpy.ndarray): Current image
            keypoints_0 (list): Keypoints from last image
            descriptors_0 (numpy.ndarray): Descriptors from last image
        
        Returns:
            list: Tracked keypoints_1
            list: Tracked landmarks_1
            list: Tracked descriptors_1
        """
     
        if len(prev_image.shape) > 2:
                prev_image = cv2.cvtColor(prev_image, cv2.COLOR_BGR2GRAY)
        if len(image.shape) > 2:    
            image = cv2.cvtColor(image, cv2.COLOR_BGR2GRAY)

        #use KLT to track existing keypoint in this new image
        keypoints_1, st, err = cv2.calcOpticalFlowPyrLK(
        prev_image,
        image,
        keypoints_0.T.astype(np.float32),
        None,
        winSize=(21, 21),
        maxLevel=3,
        criteria=(cv2.TERM_CRITERIA_EPS | cv2.TERM_CRITERIA_COUNT, 30, 0.01))
        
        # Select good points
        st_here = st.reshape(-1)
        #get new keypoints
        
        keypoints_1 = keypoints_1.T[:,st_here == 1]
        
        return keypoints_1, st

    def track_and_update_hidden_state(self, Hidden_state, R_1, t_1):

        
        new_Hidden_state = []
        #check if Hidden_state is not just an emtpy list od lists
        if Hidden_state:
            for candidate in Hidden_state[-2:-1]:
                if len(candidate) == 0:
                    new_Hidden_state.append(candidate)
                    continue
               

                candidate_keypoints, st  = self.track_keypoints(self.prev_image, self.image, candidate[3])
                
                    
               

                st = st.reshape(-1)

                # Convert candidates to a list to allow modification
                candidate = list(candidate)

                #candidate_keypoints = candidate_keypoints[:, st == 1]
                assert candidate_keypoints.shape[1] <= candidate[3].shape[1]

                #remove keypoints that are not tracked and update the current keypoints with the updated tracked keypoints
                candidate[3] = candidate_keypoints

                #remove the keypoints in their initial oberservation if they are not tracked anymore
                candidate[0] = candidate[0][:, st == 1]
                assert candidate[0].shape[1] == candidate[3].shape[1]

                #remove the descriptors in their initial obersrvation if they are not tracked anymore
                candidate[6] = candidate[6][:, st == 1]
                assert candidate[6].shape[1] == candidate[3].shape[1]
             
                candidate[4] = R_1

                candidate[5] = t_1.reshape(3, 1)


                candidate = [np.array(candidate[0]), np.array(candidate[1]), np.array(candidate[2]), np.array(candidate[3]), np.array(candidate[4]), np.array(candidate[5]), np.array(candidate[6]), candidate[7]]

                new_Hidden_state.append(candidate)

        
        new_Hidden_state.append(Hidden_state[-1])

      

                

        return new_Hidden_state

    def remove_duplicate_keypoints(self, Hidden_state):

      
        newest_Hidden_state = Hidden_state[-1]
        num_keypoints = newest_Hidden_state[0].shape[1]
        
        indices_to_keep = np.ones(num_keypoints, dtype=bool)

        for candidate in Hidden_state[:-1]:
            if len(candidate) == 0:
                continue
            ## Match features between the newest state and the candidate
            #_, _, matches = self.match_features(
            #    newest_Hidden_state[6], candidate[6],
            #    newest_Hidden_state[3], candidate[3]
            #)

            #do spatial NMS between the keypoints of the newest hidden state and the keypoints of the candidate
            for i in candidate[3].T:
                for j in newest_Hidden_state[3].T:
                    if np.linalg.norm(i - j) < self.nonmaximum_suppression_radius:
                        indices_to_keep[np.where(np.all(newest_Hidden_state[3].T == j, axis=1))] = False



          
            # Indices where there is a match
            #matched_indices = np.where(matches != -1)[0]
        
            # Ensure matched_indices are within bounds
            #matched_indices = matched_indices[matched_indices < indices_to_keep.size]

            # Update the mask to False for matched indices
            #indices_to_keep[matched_indices] = False
            
        
        # Apply the mask once after the loop
        newest_Hidden_state[0] = newest_Hidden_state[0][:, indices_to_keep]
        newest_Hidden_state[3] = newest_Hidden_state[3][:, indices_to_keep]
        newest_Hidden_state[6] = newest_Hidden_state[6][:, indices_to_keep]

        Hidden_state[-1] = newest_Hidden_state

       

        return Hidden_state

    def difference_in_rotation_around_y(self, R1, R2):
        """
        Computes how much extra rotation around the y-axis is
        applied by R2 compared to R1.
        """
        # 1) Form the difference rotation: ΔR = R1^T * R2
        DeltaR = R1.T @ R2

        # 2) Convert ΔR into Euler angles in z-y-x order.
        #    'zyx' means the returned angles correspond to rotations about:
        #        first x, then y, then z.
        #    So euler[1] is the rotation around the y-axis (the 'pitch').
        euler_zyx = R.from_matrix(DeltaR).as_euler('zyx', degrees=False)

        # euler_zyx = [rotation_z, rotation_y, rotation_x]
        # We want the middle entry for the y-axis rotation:
        pitch = euler_zyx[1]

        return pitch
    
    def triangulate_new_landmarks(self, Hidden_state):
        new_keypoints = []
        new_descriptors = []
        new_landmarks = []
        
        if Hidden_state:
            for candidate_i, candidate in enumerate(Hidden_state[-2:-1]):
                angles = []  # Reset angles for each candidate

                # Triangulate new landmarks
                landmarks = self.triangulate_landmarks(
                    candidate[0], candidate[3],
                    candidate[1], candidate[2],
                    candidate[4], candidate[5]
                )
                

                #check if baseline between the two camera poses is not too small
                baseline = np.linalg.norm(candidate[5] - candidate[2])

                if baseline < self.min_baseline:
                    continue

                for landmark in landmarks.T:
                    # Calculate bearing angle between the landmark and both camera views
                    angle = self.calculate_angle(landmark, candidate[2], candidate[5])
                    angles.append(angle)

                R1 = candidate[1]
                R2 = candidate[4] 
                pitch = self.difference_in_rotation_around_y(R1, R2)
   

                # If angle > threshold, add to lists
                for idx, angle in enumerate(angles):
                    if angle+abs(pitch) >= self.threshold_angle:
                        new_keypoints.append(candidate[3][:, idx])
                        new_descriptors.append(candidate[6][:, idx])
                        new_landmarks.append(landmarks[:, idx])

        # Convert lists to numpy arrays
        new_keypoints = np.array(new_keypoints).T
        new_landmarks = np.array(new_landmarks).T
        new_descriptors = np.array(new_descriptors).T

        return new_keypoints, new_landmarks, new_descriptors

    def calculate_angle(self, landmark, t_1, t_2):
        #get the direction vector from the first observation camera pose to the landmark
        direction_1 = landmark - t_1.flatten()
        #get the direction vector from the current camera pose to the landmark
        direction_2 = landmark - t_2.flatten()

        #normalize the vectors
        direction_1 = direction_1 / np.linalg.norm(direction_1)
        direction_2 = direction_2 / np.linalg.norm(direction_2)

        #get the angle between the two vectors
        angle = np.arccos(np.clip(np.dot(direction_1, direction_2), -1.0, 1.0))

        return angle
    
    def NMS_on_keypoints(self, new_keypoints, old_keypoints, radius):


        removal_index = set()

        # Loop over each new keypoint
        for i in range(new_keypoints.shape[1]):

            # Check distance to old_keypoints
            # TODO: pass here all of the detected keypoints instead of only limited new ones
            for j in range(old_keypoints.shape[1]):
                dist_old = np.linalg.norm(new_keypoints[:, i] - old_keypoints[:, j])
                if dist_old < radius:
                    removal_index.add(i)
                    break
            else:
                # Only check new_keypoints if not removed by old_keypoints
                # TODO: this should already be done in the NMS after keypoint detection
                for j in range(new_keypoints.shape[1]):
                    if i == j:
                        continue
                    dist_new = np.linalg.norm(new_keypoints[:, i] - new_keypoints[:, j])
                    if dist_new < radius:
                        removal_index.add(i)
                        break

        return list(removal_index)

    def spatial_non_maximum_suppression(self, keypoints, landmarks, descriptors, keypoints_1, landmarks_1, descriptors_1):
        


        if landmarks.size == 0:
            return landmarks, keypoints, descriptors
        


        #define a threshold for the distance between keypoints
        threshold = 0.3 #in meters

        #initialize a list to store the indices of the keypoints to keep
        indices_to_keep = []

        for i in range(landmarks.shape[1]):
            #initialize a flag that indicates if the keypoint is close to another keypoint
            close_to_another_keypoint = False

            for j in range(landmarks_1.shape[1]):
              

                #calculate the distance between the keypoints
                distance = np.linalg.norm(landmarks[:, i] - landmarks_1[:, j])

                #check if the distance is below the threshold
                if distance < threshold:
                    close_to_another_keypoint = True
                    break

            #if the keypoint is not close to another keypoint, keep it
            if not close_to_another_keypoint:
                indices_to_keep.append(i)

        #apply the mask to the keypoints, landmarks, and descriptors
        keypoints = keypoints[:, indices_to_keep]
        landmarks = landmarks[:, indices_to_keep]
        descriptors = descriptors[:, indices_to_keep]

        return landmarks, keypoints, descriptors

    def statistical_filtering(self, keypoints, landmarks, descriptors, R_1, t_1):

        #This function checks for landmarks that are a lot further away from the camera than the average distance of all landmarks
        #and removes them from the list of landmarks

        if landmarks.size == 0:
            return landmarks, keypoints, descriptors
        
        # Get mean of all new landmarks
        mean_landmark = np.mean(landmarks, axis=1)

        # Get distance of each landmark to the mean landmark
        distances = np.linalg.norm(landmarks - mean_landmark[:, None], axis=0)

        # Get mean distance
        mean_distance = np.mean(distances)

        # Get indices of landmarks that are not too far away
        indices_to_keep = distances < 5 * mean_distance


       
        #Check if the distance of the landmark to the camera is not too small or too large
        #get the camera position
        camera_position = -R_1.T @ t_1

        camera_position = camera_position.flatten()

        #get the distance of the landmarks to the camera
        distances_to_camera = np.linalg.norm(landmarks - camera_position[:, None], axis=0)

        #get the mean distance of the landmarks to the camera
        mean_distance_to_camera = np.mean(distances_to_camera)

        #get the standard deviation of the distances to the camera
        std_distance_to_camera = np.std(distances_to_camera)

        #get the indices of the landmarks that are not too close or too far away from the camera
        indices_to_keep = np.logical_and(indices_to_keep,distances_to_camera > mean_distance_to_camera - 2 * std_distance_to_camera)

        indices_to_keep = np.logical_and(indices_to_keep,  distances_to_camera < mean_distance_to_camera + 2 * std_distance_to_camera)

        # Do an absolut filtering of the points that are too far away
        indices_to_keep = np.logical_and(indices_to_keep, distances_to_camera < 150)

        # Do an absollute filtering of the points that are too close
        indices_to_keep = np.logical_and(indices_to_keep, distances_to_camera > 0.5)



        # Apply mask
        landmarks = landmarks[:, indices_to_keep]
        keypoints = keypoints[:, indices_to_keep]
        descriptors = descriptors[:, indices_to_keep]

        return landmarks, keypoints, descriptors

    def add_new_landmarks(self, keypoints_1, landmarks_1, descriptors_1, R_1, t_1, Hidden_state, history):
        # history.texts.append(f"landmarks_1.shape: {landmarks_1.shape}")

        ### Detect new Keypoints ###
        new_keypoints, new_descriptors = self.detect_keypoints(self.image, self.num_keypoints, self.nonmaximum_suppression_radius)
        # switch rows and columns to get the correct format
        new_keypoints = new_keypoints[[1, 0], :]





        if len(self.image.shape) > 2:
            gray = cv2.cvtColor(self.image, cv2.COLOR_BGR2GRAY)
        else:
            gray = self.image

        history.texts.append(f"Number of Keypoints allowed to detect: {self.num_keypoints}")
        history.texts.append(f"Number of freshly Detected Keypoints: {new_keypoints.shape[1]}")






        #remove_indices = []
#
        ####NMS on the new keypoints only between each other ###
        #for i in range(new_keypoints.shape[1]):
        #    for j in range(new_keypoints.shape[1]):
        #        if i == j:
        #            continue
        #        dist = np.linalg.norm(new_keypoints[:, i] - new_keypoints[:, j])
        #        if dist < self.nonmaximum_suppression_radius:
        #            remove_indices.append(i)
        #            break
#
        #new_keypoints = np.delete(new_keypoints, remove_indices, axis=1)
        #new_descriptors = np.delete(new_descriptors, remove_indices, axis=1)


        print("Number of Keypoints after NMS between all new keypoints:", new_keypoints.shape[1])



        # Remove all the newly detected keypoints based on the keypoints
        # that are already in the Hidden state and in the current frame (or at least the ones that are in the current frame)
        #removal_index = self.NMS_on_keypoints(new_keypoints, keypoints_1, radius=self.nonmaximum_suppression_radius)
#
#
        ##remove the newly detected keypoints that are too close to the already tracked keypoints
        #new_keypoints = np.delete(new_keypoints, removal_index, axis=1)
        #new_descriptors = np.delete(new_descriptors, removal_index, axis=1)

        history.texts.append(f"Number of new keypoints after NMS added to latest Hidden State: {new_keypoints.shape[1]}")


        # Add new keypoints & descriptors to the Hidden_state
        Hidden_state.append([new_keypoints, R_1, t_1.reshape(3,1), new_keypoints, R_1, t_1.reshape(3,1), new_descriptors, self.current_image_counter]) 
        
        
        #print cummulative number of keypoints in hidden state
        sum_hidden_state_landmarks = 0
        for candidate in Hidden_state:
            if len(candidate) == 0:
                continue
            sum_hidden_state_landmarks += candidate[0].shape[1]
        history.texts.append(f"Number of Keypoints in Hidden State before Tracking: {sum_hidden_state_landmarks}")

        ### Track and Update all Hidden States ###
        Hidden_state = self.track_and_update_hidden_state(Hidden_state, R_1, t_1)


        #print cummulative number of keypoints in hidden state
        sum_hidden_state_landmarks = 0
        for candidate in Hidden_state:
            if len(candidate) == 0:
                continue
            sum_hidden_state_landmarks += candidate[0].shape[1]
        history.texts.append(f"Number of Keypoints in Hidden State after Tracking: {sum_hidden_state_landmarks}")

        
        ### Remove Duplicate Keypoints in newest Hidden state ###
        Hidden_state = self.remove_duplicate_keypoints(Hidden_state)

        #print cummulative number of keypoints in hidden state
        sum_hidden_state_landmarks = 0
        for candidate in Hidden_state:
            if len(candidate) == 0:
                continue
            sum_hidden_state_landmarks += candidate[0].shape[1]
        history.texts.append(f"Number of Keypoints in Hidden State after removing duplicates: {sum_hidden_state_landmarks}")
        
        #Remove hidden state that are empty lists
        Hidden_state = [candidate for candidate in Hidden_state if len(candidate) > 0]
        # Safely remove Hidden States that have less than 4 keypoints using list comprehension
        Hidden_state = [candidate for candidate in Hidden_state if candidate[3].shape[1] >= 4]

        #print cummulative number of keypoints in hidden state
        sum_hidden_state_landmarks = 0
        for candidate in Hidden_state:
            sum_hidden_state_landmarks += candidate[0].shape[1]
        history.texts.append(f"Number of Keypoints in Hidden State bafter removing too small candidates: {sum_hidden_state_landmarks}")
                
        
        # Check if current Hidden State has less than 4 keypoints
        if Hidden_state and Hidden_state[-1][0].shape[1] < 4:
            history.texts.append(f"Not enough keypoints to triangulate, removing newest Hidden State; keypoints_1.shape: {keypoints_1.shape}")
            Hidden_state.pop()
            return keypoints_1, landmarks_1, descriptors_1, Hidden_state, None, None, None
        
      
        ### Triangulate new Landmarks ###
        triangulated_keypoints, triangulated_landmarks, triangulated_descriptors = self.triangulate_new_landmarks(Hidden_state)
        if len(triangulated_landmarks) > 0:
            history.texts.append(f"Number of new landmarks after triangulation that pass the Angle threshold: {triangulated_landmarks.shape[1]}")
        else: 
            history.texts.append(f"Number of new landmarks after triangulation that pass the Angle threshold: is zero")


        ### Remove Negative Points from Landmarks we want to add next###
        triangulated_landmarks, triangulated_keypoints, triangulated_descriptors = self.remove_negative_points(triangulated_landmarks, triangulated_keypoints, triangulated_descriptors, R_1, t_1)

        if len(triangulated_landmarks) > 0:
            history.texts.append(f"Number of new Landmarks after removing the negatives: {triangulated_landmarks.shape[1]}")
        else:
            history.texts.append("Number of new Landmarks after removing the negatives: is zero")
        ### Spatial Non Maximum Suppression between within new and old Landmarks ###
        triangulated_landmarks, triangulated_keypoints, triangulated_descriptors = self.spatial_non_maximum_suppression(triangulated_keypoints, triangulated_landmarks, triangulated_descriptors, keypoints_1, landmarks_1, descriptors_1)
        if len(triangulated_landmarks) > 0:
            history.texts.append(f"Number of the triangulated_landmarks after NMS: {triangulated_landmarks.shape[1]}")
        else:
            history.texts.append(f"Number of the triangulated_landmarks after NMS: is zero")

        # ### Statistical Filtering of new Landmarks ###
        # triangulated_landmarks, triangulated_keypoints, triangulated_descriptors = self.statistical_filtering(triangulated_keypoints, triangulated_landmarks, triangulated_descriptors, R_1, t_1)

        if len(triangulated_landmarks) > 0:
            history.texts.append(f"Number of the triangulated_landmarks after statistical_filtering: {triangulated_landmarks.shape[1]}")
        else:
            history.texts.append(f"Number of the triangulated_landmarks after statistical_filtering: is zero")
        
        if triangulated_landmarks.size == 0:
            return keypoints_1, landmarks_1, descriptors_1, Hidden_state, triangulated_keypoints, triangulated_landmarks, triangulated_descriptors
        

        # Reduce number of new points if they are too many (more than 10% of the currently tracked points)
<<<<<<< HEAD
        num_points_to_keep = 50
=======
        print(f"2. Number of the triangulated_landmarks before reducing number ('triangulated_landmarks.shape[1]'): {triangulated_landmarks.shape[1]}")
        print(f"2. landmarks_1.shape[1]: {landmarks_1.shape[1]}")

        if landmarks_1.shape[1] < 100:
            num_points_to_keep = 100
        else:
            num_points_to_keep = 50
>>>>>>> cbda0b8c
        if triangulated_landmarks.shape[1] > num_points_to_keep:
            history.texts.append("Too many new landmarks, reducing number")
            # num_points_to_keep = int(100)
            indices_to_keep = np.random.choice(triangulated_landmarks.shape[1], num_points_to_keep, replace=False)
            triangulated_landmarks = triangulated_landmarks[:, indices_to_keep]
            triangulated_keypoints = triangulated_keypoints[:, indices_to_keep]
            triangulated_descriptors = triangulated_descriptors[:, indices_to_keep]
            #update the Hidden state with the reduced number of new landmarks
            Hidden_state[-1][0] = triangulated_keypoints
            Hidden_state[-1][3] = triangulated_keypoints
            Hidden_state[-1][6] = triangulated_descriptors

        history.texts.append(f"Number of the triangulated_landmarks after reducing number: {triangulated_landmarks.shape[1]}")

        landmarks_2 = np.hstack((landmarks_1, triangulated_landmarks))
        keypoints_2 = np.hstack((keypoints_1, triangulated_keypoints))
        descriptors_2 = np.hstack((descriptors_1, triangulated_descriptors))

        history.texts.append(f"keypoints_2.shape at the end of add_new_landmarks: {keypoints_2.shape}")
        
        return keypoints_2, landmarks_2, descriptors_2, Hidden_state, triangulated_keypoints, triangulated_landmarks, triangulated_descriptors
    
    def adapt_parameters(self, Hidden_state, keypoints_1, landmarks_1, descriptors_1, R_1, t_1):

        #Adapt the number of keypoints to detect dynamically based on the number of keypoints in the hidden state
        
        #linear function to adapt the number of keypoints to detect with no more at 300 keypoints
        

        landmarks_count = []
        for candidate in Hidden_state[:-1]:
            #if candidate is an empty list:
            if len(candidate) == 0:
                landmarks_count.append(0)
                continue
            landmarks_count.append(candidate[0].shape[1])  

        #get the number of keypoints in the hidden state
        sum_hidden_state_landmarks = sum(landmarks_count)

        if not self.use_sift:
            self.num_keypoints = max(1,int(-sum_hidden_state_landmarks + min(400,self.current_image_counter*200)))
        if self.use_sift:
<<<<<<< HEAD
            self.num_keypoints = max(10,int(-sum_hidden_state_landmarks + min(500,self.current_image_counter*200)))
            # print(f"-6. self.num_keypoints: {self.num_keypoints}")
=======
            self.num_keypoints = 800#max(10,int(-sum_hidden_state_landmarks + min(500,self.current_image_counter*200)))
            print(f"-6. self.num_keypoints: {self.num_keypoints}")
>>>>>>> cbda0b8c


        #self.num_keypoints = max(1,-landmarks_1.shape[1] + 500)

        
        #Adapt the threshold angle dynamically based on the number of keypoints being tracked right now

        #this adapts the threshold angle to be higher if more keypoints are tracked (make it harder for new ones to be added)
        #and lower if less keypoints are tracked (make it easier for new ones to be added)
        if not self.use_sift:
            self.threshold_angle = round(max(0.02, landmarks_1.shape[1] / 3000), 2)
        if self.use_sift:
<<<<<<< HEAD
            self.threshold_angle = round(max(0.001, landmarks_1.shape[1] / 18000), 2)
            # print(f"-101. self.threshold_angle: {self.threshold_angle}")
=======
            self.threshold_angle = 0.0001#round(max(0.001, landmarks_1.shape[1] / 18000), 2)
            print(f"-101. self.threshold_angle: {self.threshold_angle}")
>>>>>>> cbda0b8c

    def remove_negative_points(self, landmarks, keypoints, descriptors, R_1, t_1):

        if landmarks.size == 0:
            return landmarks, keypoints, descriptors
        


        forward_vector = R_1.T @ np.array([0, 0, 1])

        # Get the camera position
        camera_position = -R_1.T @ t_1


        # Get the direction vector from the camera to the landmarks
        direction_vector = landmarks - camera_position

        # Normalize the direction vectors
        norms = np.linalg.norm(direction_vector, axis=0)  # Shape: (N,)
        norms[norms == 0] = 1.0  # Prevent division by zero
        direction_vector = direction_vector / norms  # Shape: (3, N)


        # Calculate the dot product between the direction vector and the forward vector
        dot_product = []
        for vector in direction_vector.T:
            dot_product.append(np.dot(vector, forward_vector))

        dot_product = np.array(dot_product)

        # Find indices where the angle is less than 90 degrees
        positive_indices = np.where(dot_product > 0)[0]

        # Filter landmarks, keypoints, and descriptors
        landmarks_positive = landmarks[:, positive_indices]
        keypoints_positive = keypoints[:, positive_indices]
        descriptors_positive = descriptors[:, positive_indices]

        # Filter negative landmarks (opposite of positive_indices)
        negative_indices = np.where(dot_product <= 0)[0]

        landmarks_negative = landmarks[:, negative_indices]
        keypoints_negative = keypoints[:, negative_indices]
        descriptors_negative = descriptors[:, negative_indices]

        #flip location of negative landmarks around the camera location point
        landmarks_negative = 2 * camera_position - landmarks_negative


        landmarks_positive = np.hstack((landmarks_positive, landmarks_negative))
        keypoints_positive = np.hstack((keypoints_positive, keypoints_negative))
        descriptors_positive = np.hstack((descriptors_positive, descriptors_negative))


        return landmarks_positive, keypoints_positive, descriptors_positive

    def process_image(self, prev_image, image, keypoints_0, landmarks_0, descriptors_0, R_0, t_0, Hidden_state, history):

        self.image = image
        self.prev_image = prev_image
        
        ###Track keypoints from last frame to this frame using KLT###
        history.texts.append(f"-6. keypoints_0.shape at the beginning of process_image: {keypoints_0.shape}")
        keypoints_1, st = self.track_keypoints(prev_image, image, keypoints_0)
        history.texts.append(f"-5. keypoints_1.shape after track_keypoints : {keypoints_1.shape}")
        st = st.reshape(-1)
        #remove keypoints that are not tracked
        landmarks_1 = landmarks_0[:, st == 1]
        descriptors_1 = descriptors_0[:, st == 1]
        history.texts.append(f"-4. landmarks_1.shape after track_keypoints : {landmarks_1.shape}")

        ###estimate motion using PnP###
        R_1,t_1, inliers = self.estimate_motion(keypoints_1, landmarks_1)
        # Use inliers to filter out outliers from keypoints and landmarks
        inliers = inliers.flatten()
        keypoints_1 = keypoints_1[:, inliers]
        landmarks_1 = landmarks_1[:, inliers]
        history.texts.append(f"-3. landmarks_1.shape after inliers filtering : {landmarks_1.shape}")
        descriptors_1 = descriptors_1[:, inliers]
        history.camera_position.append(-R_1.T @ t_1)

        ###Triangulate new Landmarks###

        # Adapt Parameter for Landmark Detection dynamically #
        self.adapt_parameters(Hidden_state, keypoints_1, landmarks_1, descriptors_1, R_1, t_1)
        history.texts.append(f"-2. self.num_keypoints: {self.num_keypoints}")
        history.texts.append(f"-1. self.threshold_angle: {self.threshold_angle}")

        keypoints_2, landmarks_2, descriptors_2, Hidden_state, triangulated_keypoints, triangulated_landmarks, triangulated_descriptors = \
            self.add_new_landmarks(keypoints_1, landmarks_1, descriptors_1, R_1, t_1, Hidden_state, history)
    


        #keeping this in case we want to fix the bundle adjustment
        R_2 = R_1
        t_2 = t_1
        landmarks_3 = landmarks_2
        keypoints_3 = keypoints_2
        descriptors_3 = descriptors_2
     

        ###Update History###
        history.keypoints.append(keypoints_3)
        history.landmarks.append(landmarks_3)
        history.R.append(R_2)
        history.t.append(t_2)
        
        history.triangulated_landmarks.append(triangulated_landmarks)
        history.triangulated_keypoints.append(triangulated_keypoints)
        history.threshold_angles.append(self.threshold_angle)
        history.num_keypoints.append(self.num_keypoints)
       
        #This is only for the line plot plotting:
        history.Hidden_states = Hidden_state

        #check the discrepancy between the number of elements in Hidden_state and the frame number
        if len(history.Hidden_states) < self.current_image_counter:
            #get difference
            difference = self.current_image_counter - len(history.Hidden_states)

            # Calculate positions to insert empty lists evenly
            interval = len(history.Hidden_states) // (difference + 1) if difference > 0 else 0
            for i in range(difference):
                insert_pos = (i + 1) * interval + i
                history.Hidden_states.insert(insert_pos, [])

        self.current_image_counter += 1





        return keypoints_3, landmarks_3, descriptors_3, R_2, t_2, Hidden_state, history<|MERGE_RESOLUTION|>--- conflicted
+++ resolved
@@ -1,12 +1,7 @@
 import cv2
 import numpy as np
-<<<<<<< HEAD
-from matplotlib import pyplot as plt
-from scipy.optimize import least_squares
 from scipy.spatial.transform import Rotation as R
 
-=======
->>>>>>> cbda0b8c
 
 #solution scripts from exercise 3 for feature detection and matching using shi-tomasi
 from bootstrapping_utils.exercise_3.harris import harris
@@ -586,6 +581,231 @@
 
         return landmarks, keypoints, descriptors
 
+    def R_to_Quaternion(self, R):
+
+        #convert the rotation matrix to a quaternion for bundle adjustment
+        #get the trace of the rotation matrix
+        trace = np.trace(R)
+
+        #get the diagonal elements of the rotation matrix
+        R_diag = np.diag(R)
+
+        #get the maximum diagonal element
+        max_diag = np.max(R_diag)
+
+        #initialize the quaternion
+        q = np.zeros(4)
+
+        if max_diag == R_diag[0]:
+            
+            q[0] = 1 + 2 * R[0, 0] - trace
+            q[1] = R[1, 0] + R[0, 1]
+            q[2] = R[2, 0] + R[0, 2]
+            q[3] = R[1, 2] - R[2, 1]
+
+        elif max_diag == R_diag[1]:
+
+            q[0] = R[1, 0] + R[0, 1]
+            q[1] = 1 + 2 * R[1, 1] - trace
+            q[2] = R[2, 1] + R[1, 2]
+            q[3] = R[2, 0] - R[0, 2]
+
+        else:
+
+            q[0] = R[2, 0] + R[0, 2]
+            q[1] = R[2, 1] + R[1, 2]
+            q[2] = 1 + 2 * R[2, 2] - trace
+            q[3] = R[0, 1] - R[1, 0]
+
+        #normalize the quaternion
+
+        q = q / np.linalg.norm(q)
+
+        return q
+    
+    def Quaternion_to_R(self, q):
+        
+        #convert the quaternion to a rotation matrix
+        R = np.zeros((3, 3))
+
+        R[0, 0] = 1 - 2 * q[2]**2 - 2 * q[3]**2
+        R[0, 1] = 2 * q[1] * q[2] - 2 * q[0] * q[3]
+        R[0, 2] = 2 * q[1] * q[3] + 2 * q[0] * q[2]
+
+        R[1, 0] = 2 * q[1] * q[2] + 2 * q[0] * q[3]
+        R[1, 1] = 1 - 2 * q[1]**2 - 2 * q[3]**2
+        R[1, 2] = 2 * q[2] * q[3] - 2 * q[0] * q[1]
+
+        R[2, 0] = 2 * q[1] * q[3] - 2 * q[0] * q[2]
+        R[2, 1] = 2 * q[2] * q[3] + 2 * q[0] * q[1]
+        R[2, 2] = 1 - 2 * q[1]**2 - 2 * q[2]**2
+
+        return R
+
+    def Bundle_Adjustment(self, keypoints_1, landmarks_1, descriptors_1, R_1, t_1, history):
+
+            
+        # Parameters to optimize
+        window_size = min(5, len(history.R))
+        R_list = history.R[-window_size:] + [R_1]
+        t_list = history.t[-window_size:] + [t_1]
+        landmarks_list = history.landmarks[-window_size:] + [landmarks_1]
+
+        num_frames = len(R_list)
+        K = self.K 
+
+        # Prepare variables and indexing
+        variables = []
+        pose_indices = []
+        landmark_indices = []
+        num_landmarks = 0
+
+        # Flatten poses into variables
+        for i in range(num_frames):
+            R_mat = R_list[i]
+            t_vec = t_list[i].flatten()
+            quaternion = self.R_to_Quaternion(R_mat)
+            pose_indices.append(len(variables))
+            variables.extend(quaternion)
+            variables.extend(t_vec)
+
+        # Flatten landmarks into variables
+        for i, landmarks in enumerate(landmarks_list):
+            for j in range(landmarks.shape[1]):
+                landmark_indices.append((i, j, len(variables)))
+                variables.extend(landmarks[:, j])
+                num_landmarks += 1
+
+        variables = np.array(variables)
+
+        # Collect observations
+        observations = []
+        landmark_global_idx = 0
+        for frame_idx, (keypoints, landmarks) in enumerate(zip(history.keypoints[-window_size:] + [keypoints_1], landmarks_list)):
+            num_kp = keypoints.shape[1]
+            for kp_idx in range(num_kp):
+                keypoint = keypoints[:, kp_idx]
+                observations.append({
+                    'frame_idx': frame_idx,
+                    'landmark_idx': landmark_global_idx,
+                    'keypoint': keypoint
+                })
+                landmark_global_idx += 1
+
+        # Cost function
+        def cost_function(vars):
+            residuals = []
+            # Reconstruct poses
+            poses = []
+            for i in range(num_frames):
+                idx = pose_indices[i]
+                quaternion = vars[idx:idx+4]
+                t_vec = vars[idx+4:idx+7]
+                R_mat = self.Quaternion_to_R(quaternion)
+                t_vec = t_vec.reshape((3,1))
+                poses.append({'R': R_mat, 't': t_vec})
+
+            # Reconstruct landmarks
+            landmarks = []
+            for i in range(num_landmarks):
+                idx = landmark_indices[i][2]
+                X = vars[idx:idx+3].reshape((3,1))
+                landmarks.append(X)
+
+            # Compute residuals
+            for obs in observations:
+                frame_idx = obs['frame_idx']
+                landmark_idx = obs['landmark_idx']
+                keypoint = obs['keypoint']
+                pose = poses[frame_idx]
+                X = landmarks[landmark_idx]
+
+                # Project point
+                X_cam = pose['R'] @ X + pose['t']
+                X_proj = K @ X_cam
+
+                u_proj = X_proj[0][0] / X_proj[2][0]
+                v_proj = X_proj[1][0] / X_proj[2][0]
+
+                residual_u = keypoint[0] - u_proj
+                residual_v = keypoint[1] - v_proj
+
+                residuals.extend([residual_u, residual_v])
+
+            return residuals
+        
+        # Optimize the cost function
+        res = least_squares(cost_function, variables, method='trf',ftol=1e-6,xtol=1e-6, gtol=1e-6, loss='linear', verbose=2)
+
+        optimized_vars = res.x
+
+        # Extract optimized poses and landmarks
+        poses = []
+        for i in range(num_frames):
+            idx = pose_indices[i]
+            quaternion = optimized_vars[idx:idx+4]
+            t_vec = optimized_vars[idx+4:idx+7]
+            R_mat = self.Quaternion_to_R(quaternion)
+            t_vec = t_vec.reshape((3,1))
+            poses.append({'R': R_mat, 't': t_vec})
+        
+
+        landmarks = []
+        for i in range(num_landmarks):
+            idx = landmark_indices[i][2]
+            X = optimized_vars[idx:idx+3].reshape((3,1))
+            landmarks.append(X)
+
+        # Update history with optimized poses and landmarks
+        for i in range(num_frames -1):
+            history.R[-window_size + i] = poses[i]['R']
+            history.t[-window_size + i] = poses[i]['t']
+        
+        optimized_R = poses[-1]['R']
+        optimized_t = poses[-1]['t']
+
+        # Update landmarks in history
+        landmark_idx = 0
+        for i in range(num_frames):
+            landmarks_frame = landmarks_list[i]
+            num_landmarks_frame = landmarks_frame.shape[1]
+            optimized_landmarks_frame = np.zeros((3, num_landmarks_frame))
+            for j in range(num_landmarks_frame):
+                optimized_landmarks_frame[:, j] = landmarks[landmark_idx].flatten()
+                landmark_idx +=1
+            history.landmarks[-window_size + i] = optimized_landmarks_frame
+
+        # Identify retained landmarks for the current frame based on reprojection error
+        current_frame_landmarks = optimized_landmarks_frame
+        current_frame_keypoints = history.keypoints[-1]
+        retained_landmark_indices = []
+
+        for j in range(current_frame_landmarks.shape[1]):
+            X = current_frame_landmarks[:, j].reshape(3,1)
+            pose = poses[-1]
+            X_cam = pose['R'] @ X + pose['t']
+            X_proj = K @ X_cam
+
+            u_proj = X_proj[0][0] / X_proj[2][0]
+            v_proj = X_proj[1][0] / X_proj[2][0]
+
+            keypoint = current_frame_keypoints[:, j]
+            reproj_error = np.sqrt((keypoint[0] - u_proj)**2 + (keypoint[1] - v_proj)**2)
+
+            if reproj_error < 2.0:
+                retained_landmark_indices.append(j)
+            # Ensure retained_landmark_indices does not exceed the number of keypoints
+            retained_landmark_indices = [idx for idx in retained_landmark_indices if idx < history.keypoints[-1].shape[1]]
+
+        # Update keypoints and descriptors based on retained landmarks
+        updated_keypoints = history.keypoints[-1][:, retained_landmark_indices]
+        updated_descriptors = descriptors_1[retained_landmark_indices]
+
+        # Optimized landmarks for current frame
+        optimized_landmarks_current = history.landmarks[-1]
+
+        return optimized_R, optimized_t, optimized_landmarks_current, updated_keypoints, updated_descriptors, history.landmarks
+
     def add_new_landmarks(self, keypoints_1, landmarks_1, descriptors_1, R_1, t_1, Hidden_state, history):
         # history.texts.append(f"landmarks_1.shape: {landmarks_1.shape}")
 
@@ -733,9 +953,6 @@
         
 
         # Reduce number of new points if they are too many (more than 10% of the currently tracked points)
-<<<<<<< HEAD
-        num_points_to_keep = 50
-=======
         print(f"2. Number of the triangulated_landmarks before reducing number ('triangulated_landmarks.shape[1]'): {triangulated_landmarks.shape[1]}")
         print(f"2. landmarks_1.shape[1]: {landmarks_1.shape[1]}")
 
@@ -743,7 +960,6 @@
             num_points_to_keep = 100
         else:
             num_points_to_keep = 50
->>>>>>> cbda0b8c
         if triangulated_landmarks.shape[1] > num_points_to_keep:
             history.texts.append("Too many new landmarks, reducing number")
             # num_points_to_keep = int(100)
@@ -787,13 +1003,8 @@
         if not self.use_sift:
             self.num_keypoints = max(1,int(-sum_hidden_state_landmarks + min(400,self.current_image_counter*200)))
         if self.use_sift:
-<<<<<<< HEAD
-            self.num_keypoints = max(10,int(-sum_hidden_state_landmarks + min(500,self.current_image_counter*200)))
-            # print(f"-6. self.num_keypoints: {self.num_keypoints}")
-=======
             self.num_keypoints = 800#max(10,int(-sum_hidden_state_landmarks + min(500,self.current_image_counter*200)))
             print(f"-6. self.num_keypoints: {self.num_keypoints}")
->>>>>>> cbda0b8c
 
 
         #self.num_keypoints = max(1,-landmarks_1.shape[1] + 500)
@@ -806,13 +1017,8 @@
         if not self.use_sift:
             self.threshold_angle = round(max(0.02, landmarks_1.shape[1] / 3000), 2)
         if self.use_sift:
-<<<<<<< HEAD
-            self.threshold_angle = round(max(0.001, landmarks_1.shape[1] / 18000), 2)
-            # print(f"-101. self.threshold_angle: {self.threshold_angle}")
-=======
             self.threshold_angle = 0.0001#round(max(0.001, landmarks_1.shape[1] / 18000), 2)
             print(f"-101. self.threshold_angle: {self.threshold_angle}")
->>>>>>> cbda0b8c
 
     def remove_negative_points(self, landmarks, keypoints, descriptors, R_1, t_1):
 
