import os
import shutil

import numpy as np
import cv2
from Bootstrapping import bootstrapping
from VO import VisualOdometry
from io import StringIO
from argparse import ArgumentParser
import matplotlib.pyplot as plt

from plot import Plotter
from benchmark import Benchmarker

def parse_arguments():
    # Parse arguments
    parser = ArgumentParser()
    parser.add_argument("--ds", type=int, default=0, help="Dataset to use. Options: 0: KITTI, 1: Malaga, 2: parking")
    parser.add_argument("--use_sift", type=bool, default=True, help="Use SIFT instead of Harris")
    args = parser.parse_args()


    #harris detector parameters (from exercise 3)
    args.corner_patch_size = 9
    args.harris_kappa = 0.08
    args.num_keypoints = 1000
    args.nonmaximum_supression_radius = 5
    args.descriptor_radius = 9
    args.match_lambda = 4
    args.use_BA = False
    args.use_pose_refinement = False
    args.max_depth = 100


    args.threshold_angle = 0.01 # only for the start anyway, adapted dynamically
    args.min_baseline = 0.5 # only for the start anyway, adapted dynamically

    return args

def read_poses_kitti(file_path):
    poses = []
    with open(file_path, 'r') as file:
        for i, line in enumerate(file):
            values = list(map(float, line.split()))
            matrix_3x4 = np.array(values).reshape(3, 4)
            R = matrix_3x4[:, :3]
            t = matrix_3x4[:, 3]
            poses.append((R, t))
    return poses

def compute_camera_positions(poses):
    camera_positions = []
    for R, t in poses:
        camera_position = t #-R.T @ t
        camera_positions.append(camera_position.flatten())
    return np.array(camera_positions)

def plot_camera_trajectory(camera_positions, title="Camera Trajectory"):
    fig, ax = plt.subplots()
    num_positions = len(camera_positions)
    colors = plt.cm.viridis(np.linspace(0, 1, num_positions))
    
    # for i in range(num_positions - 1):
    #     ax.plot(camera_positions[i:i+2][0], camera_positions[i:i+2][1], color=colors[i])
    
    camera_x_gt = [point[0] for point in camera_positions]
    camera_z_gt = [point[2] for point in camera_positions]
    ax.plot(camera_x_gt, camera_z_gt, 'k-', label='Ground Truth Trajectory')
    ax.legend()

    ax.set_xlabel("X")
    ax.set_ylabel("Z")
    ax.set_title(title)
    ax.plot(camera_x_gt[0], camera_z_gt[0], 'go', label="Start")
    ax.plot(camera_x_gt[-1], camera_z_gt[-1], 'ro', label="End")
    ax.set_xlim(np.min(camera_x_gt), np.max(camera_x_gt))
    ax.set_ylim(np.min(camera_z_gt), np.max(camera_z_gt))
    ax.legend()
    plt.draw()
    plt.pause(1)

def dataset_setup(args):

    ds = args.ds

    if ds == 0:
        # need to set kitti_path to folder containing "05" and "poses"
        kitti_path = "data/kitti/"
        assert 'kitti_path' in locals()
        poses = read_poses_kitti(os.path.join(kitti_path, 'poses', '05.txt'))
        last_frame = 2759
        K = np.array([[7.188560000000e+02, 0, 6.071928000000e+02],
                      [0, 7.188560000000e+02, 1.852157000000e+02],
                      [0, 0, 1]])
    elif ds == 1:
        # Path containing the many files of Malaga 7.
        malaga_path = "data/malaga-urban-dataset-extract-07/"
        assert 'malaga_path' in locals()
        images = os.listdir(os.path.join(malaga_path, 'malaga-urban-dataset-extract-07_rectified_800x600_Images'))
        images.sort()
        left_images = images[2::2]
        #sort images by name
        left_images.sort()
        #there should be 2121 frames
        last_frame = len(left_images)-1
        #check if any of the images contains "right" in the name
        assert not any("right" in image for image in left_images), "Images contain 'right' in the name, sorting not correct"
        K = np.array([[621.18428, 0, 404.0076],
                      [0, 621.18428, 309.05989],
                      [0, 0, 1]])
        args.left_images = left_images
    elif ds == 2:
        # Path containing images, depths and all...
        parking_path = "data/parking"
        assert 'parking_path' in locals()
        last_frame = 598
        with open(os.path.join(parking_path, 'K.txt'), 'r') as file:
            lines = [line.rstrip(',\n') for line in file]

        data_str = '\n'.join(lines)

        K = np.genfromtxt(StringIO(data_str), delimiter=',')

        ground_truth = np.loadtxt(os.path.join(parking_path, 'poses.txt'))
        ground_truth = ground_truth[:, [-9, -1]]
    else:
        assert False

    # Bootstrap according to instructions from project statement (frame 1 and 3)

    # need to set bootstrap_frames
    if ds == 0:
        start = 0
        bootstrap_frames = [start, start + 2] # having more than 2 frames in between brakes ground thruth calculation
        img0 = cv2.imread(os.path.join(kitti_path, '05', 'image_0', f'{bootstrap_frames[0]:06d}.png'), cv2.IMREAD_GRAYSCALE)
        img1 = cv2.imread(os.path.join(kitti_path, '05', 'image_0', f'{bootstrap_frames[1]:06d}.png'), cv2.IMREAD_GRAYSCALE)
        args.kitti_path = kitti_path
    elif ds == 1:
        bootstrap_frames = [0, 2]
        img0 = cv2.cvtColor(cv2.imread(os.path.join(malaga_path, 'malaga-urban-dataset-extract-07_rectified_800x600_Images', left_images[bootstrap_frames[0]])), cv2.COLOR_BGR2GRAY)
        img1 = cv2.cvtColor(cv2.imread(os.path.join(malaga_path, 'malaga-urban-dataset-extract-07_rectified_800x600_Images', left_images[bootstrap_frames[1]])), cv2.COLOR_BGR2GRAY)
        args.malaga_path = malaga_path
    elif ds == 2:
        bootstrap_frames = [0, 2]
        img0 = cv2.cvtColor(cv2.imread(os.path.join(parking_path, f'images/img_{bootstrap_frames[0]:05d}.png')), cv2.COLOR_BGR2GRAY)
        img1 = cv2.cvtColor(cv2.imread(os.path.join(parking_path, f'images/img_{bootstrap_frames[1]:05d}.png')), cv2.COLOR_BGR2GRAY)
        args.parking_path = parking_path
    else:
        assert False

    args.K = K
    args.last_frame = last_frame
    args.bootstrap_frames = bootstrap_frames
<<<<<<< HEAD
    args.gt_R = np.array([pose[0] for pose in poses])
    args.gt_t = np.array([pose[1] for pose in poses])
    
    args.img0 = img0
    args.img1 = img1
    plot_camera_trajectory(args.gt_t)
=======
    if ds == 0:
        args.gt_Rt = poses
        args.gt_camera_position = poses
    elif ds == 2:
        args.gt_camera_position = ground_truth
    elif ds == 1:
        #empty array with 12 columns for now
        args.gt_camera_position = np.array([[]])    
    args.img0 = img0
    args.img1 = img1
    if ds != 1:
        plot_camera_trajectory(args.gt_camera_position)
>>>>>>> cbda0b8c

    return args

class History:
    def __init__(self, keypoints, landmarks, R, t):

        self.keypoints = [keypoints]
        self.landmarks = [landmarks]
        self.R = [R]
        self.t = [t]
        #initialize with empty first element
        self.triangulated_landmarks = [np.array([])]
        self.triangulated_keypoints = [np.array([])]
        #initiate hidde state history
        self.Hidden_states = []
        self.camera_position = []
        self.threshold_angles = []
        self.num_keypoints = []

        self.texts = []

def load_image(ds, i,args):

    if ds == 0:
        image = cv2.imread(os.path.join(args.kitti_path, '05', 'image_0', f'{i:06d}.png'), cv2.IMREAD_GRAYSCALE)
    elif ds == 1:
        image = cv2.cvtColor(cv2.imread(os.path.join(args.malaga_path, 'malaga-urban-dataset-extract-07_rectified_800x600_Images', args.left_images[i])), cv2.COLOR_BGR2GRAY)
    elif ds == 2:
        image = cv2.cvtColor(cv2.imread(os.path.join(args.parking_path, f'images/img_{i:05d}.png')), cv2.COLOR_BGR2GRAY)
    else:
        assert False

    return image

def getScale(gt_camera_position, t):
    scale = np.linalg.norm(gt_camera_position) / np.linalg.norm(t)
    return scale

def continuous_operation(keypoints, landmarks, descriptors, R, t, args, history):

    prev_img = args.img1
    vo = VisualOdometry(args)
    
    benchmarker = Benchmarker(args.gt_camera_position, args.ds)
<<<<<<< HEAD
    plotter = Plotter(args.gt_camera_position, benchmarker.camera_position_bm, args.bootstrap_frames)
=======
    plotter = Plotter(args.gt_camera_position, benchmarker.camera_position_bm)
    
>>>>>>> cbda0b8c

    Hidden_state = []
  
    # Continuous operation
    for i in range(args.bootstrap_frames[1] + 1, args.last_frame + 1):
        history.texts = []
        # if i < 120:
        #     continue

        print(f'\n\nProcessing frame {i}\n=====================')
        
        image = load_image(args.ds, i, args)

        keypoints, landmarks, descriptors, R, t, Hidden_state, history = vo.process_image(prev_img, image, keypoints, landmarks, descriptors, R, t, Hidden_state, history)
        
        # RMS, is_benchmark = benchmarker.process(history.camera_position, i)
        RMS = 0
        is_benchmark = True
        plotter.visualize_dashboard(history, image, RMS, is_benchmark, i)
        
        #update previous image
        prev_img = image

    print("=========Finished processing all frames ===========")


if __name__ == "__main__":
    # Create or clean a folder for plots
    folder_path = "output"
    if os.path.exists(folder_path):
        shutil.rmtree(folder_path)
    os.makedirs(folder_path, exist_ok=True)

    np.random.seed(42)


    #Parse Arguments
    args = parse_arguments()

    #Dataset Setup
    args = dataset_setup(args)

    #Bootstrapping
    args, keypoints, landmarks, R, t, descriptors = bootstrapping(args)
    scale = getScale(args.gt_t[args.bootstrap_frames[0]] - args.gt_t[args.bootstrap_frames[1]], t)
    args.gt_camera_position = []
    offset = np.copy(args.gt_t[args.bootstrap_frames[0]])
    for i in range(len(args.gt_t)):
        # t_new = -R @ t
        args.gt_t[i] = args.gt_R[args.bootstrap_frames[0]] @ (args.gt_t[i] - offset)
        args.gt_camera_position.append(np.array([args.gt_t[i][0], args.gt_t[i][2]]))

    args.gt_camera_position = args.gt_camera_position/scale

<<<<<<< HEAD
=======
    # get scale
    if args.ds != 1:
        scale = getScale(args.gt_camera_position[args.bootstrap_frames[1]], t)
        args.gt_camera_position = args.gt_camera_position*scale
>>>>>>> cbda0b8c

    #Initialize History
    history = History(keypoints, landmarks, R, t)
    

    #Continuous Operation
    continuous_operation(keypoints, landmarks, descriptors, R, t, args, history)


<|MERGE_RESOLUTION|>--- conflicted
+++ resolved
@@ -151,17 +151,15 @@
     args.K = K
     args.last_frame = last_frame
     args.bootstrap_frames = bootstrap_frames
-<<<<<<< HEAD
-    args.gt_R = np.array([pose[0] for pose in poses])
-    args.gt_t = np.array([pose[1] for pose in poses])
-    
     args.img0 = img0
     args.img1 = img1
-    plot_camera_trajectory(args.gt_t)
-=======
+    
     if ds == 0:
         args.gt_Rt = poses
         args.gt_camera_position = poses
+        args.gt_R = np.array([pose[0] for pose in poses])
+        args.gt_t = np.array([pose[1] for pose in poses])
+        plot_camera_trajectory(args.gt_t)
     elif ds == 2:
         args.gt_camera_position = ground_truth
     elif ds == 1:
@@ -169,10 +167,6 @@
         args.gt_camera_position = np.array([[]])    
     args.img0 = img0
     args.img1 = img1
-    if ds != 1:
-        plot_camera_trajectory(args.gt_camera_position)
->>>>>>> cbda0b8c
-
     return args
 
 class History:
@@ -216,12 +210,7 @@
     vo = VisualOdometry(args)
     
     benchmarker = Benchmarker(args.gt_camera_position, args.ds)
-<<<<<<< HEAD
     plotter = Plotter(args.gt_camera_position, benchmarker.camera_position_bm, args.bootstrap_frames)
-=======
-    plotter = Plotter(args.gt_camera_position, benchmarker.camera_position_bm)
-    
->>>>>>> cbda0b8c
 
     Hidden_state = []
   
@@ -276,13 +265,6 @@
 
     args.gt_camera_position = args.gt_camera_position/scale
 
-<<<<<<< HEAD
-=======
-    # get scale
-    if args.ds != 1:
-        scale = getScale(args.gt_camera_position[args.bootstrap_frames[1]], t)
-        args.gt_camera_position = args.gt_camera_position*scale
->>>>>>> cbda0b8c
 
     #Initialize History
     history = History(keypoints, landmarks, R, t)
